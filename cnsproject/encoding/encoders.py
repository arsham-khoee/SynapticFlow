"""
Module for encoding data into spike.
"""

from abc import ABC, abstractmethod
from typing import Optional

import torch


class AbstractEncoder(ABC):
    """
    Abstract class to define encoding mechanism.

    You will define the time duration into which you want to encode the data \
    as `time` and define the time resolution as `dt`. All computations will be \
    performed on the CPU by default. To handle computation on both GPU and CPU, \
    make sure to set the device as defined in `device` attribute to all your \
    tensors. You can add any other attributes to the child classes, if needed.

    The computation procedure should be implemented in the `__call__` method. \
    Data will be passed to this method as a tensor for further computations. You \
    might need to define more parameters for this method. The `__call__`  should return \
    the tensor of spikes with the shape (time_steps, \*population.shape).

    Arguments
    ---------
    time : int
        Length of encoded tensor.
    dt : float, Optional
        Simulation time step. The default is 1.0.
    device : str, Optional
        The device to do the computations. The default is "cpu".

    """

    def __init__(
        self,
        time: int,
        dt: Optional[float] = 1.0,
        device: Optional[str] = "cpu",
        **kwargs
    ) -> None:
        self.time = time
        self.dt = dt
        self.device = device

    @abstractmethod
    def __call__(self, data: torch.Tensor) -> None:
        """
        Compute the encoded tensor of the given data.

        Parameters
        ----------
        data : torch.Tensor
            The data tensor to encode.

        Returns
        -------
        None
            It should return the encoded tensor.

        """
        pass

<<<<<<< HEAD

class NullEncoder(AbstractEncoder):
    """
    Null coding.

    Implement Null coding.
    """

    def __init__(self):
        pass

    def __call__(self, data: torch.Tensor) -> torch.Tensor:
        return data
    

class SingleEncoder(AbstractEncoder):
    """
    Single coding.

    Implement Single coding.
    """

    def __init__(
        self,
        time: int,
        dt: Optional[float] = 1.0,
        device: Optional[str] = "cpu",
        **kwargs
    ) -> None:
        super().__init__(
            time=time,
            dt=dt,
            device=device,
            **kwargs
        )
        

    def __call__(self, data: torch.Tensor, sparsity = 0.5) -> torch.Tensor:
        time_step = int(self.time / self.dt)
        quantile = torch.quantile(data, 1 - sparsity)
        spikes = torch.zeros([time_step, *data.shape], device=self.device)
        spikes[0] = torch.where(data > quantile, torch.ones(data.shape), torch.zeros(data.shape))
        return torch.Tensor(spikes)


class RepeatEncoder(AbstractEncoder):
    """
    Reapeat coding.

    Implement repeat coding.
    """

    def __init__(
        self,
        time: int,
        dt: Optional[float] = 1.0,
        device: Optional[str] = "cpu",
        **kwargs
    ) -> None:
        super().__init__(
            time=time,
            dt=dt,
            device=device,
            **kwargs
        )
        

    def __call__(self, data: torch.Tensor) -> torch.Tensor:
        
        time = int(self.time / self.dt)
        return data.repeat([time, 1])


=======
    
>>>>>>> 55cfc889
class Time2FirstSpikeEncoder(AbstractEncoder):
    """
    Time-to-First-Spike coding.

    Implement Time-to-First-Spike coding.
    """

    def __init__(
        self,
        time: int,
        dt: Optional[float] = 1.0,
        device: Optional[str] = "cpu",
        **kwargs
    ) -> None:
        super().__init__(
            time=time,
            dt=dt,
            device=device,
            **kwargs
        )
        """
        TODO.

        Add other attributes if needed and fill the body accordingly.
        """

    def __call__(self, data: torch.Tensor) -> None:
        """
        TODO.

        Implement the computation for coding the data. Return resulting tensor.
        """
        pass

    
class BernoulliEncoder(AbstractEncoder):
    """
    Bernoulli coding.

    Implement Bernoulli coding.
    """

    def __init__(
        self,
        time: int,
        dt: Optional[float] = 1.0,
        device: Optional[str] = "cpu",
        **kwargs
    ) -> None:
        super().__init__(
            time=time,
            dt=dt,
            device=device,
            **kwargs
        )
        

    def __call__(self, data: torch.Tensor, max_prob = 1.0) -> None:
        time = int(self.time / self.dt)
        data = data.flatten().to(self.device)
        data /= data.max()
        spikes = torch.bernoulli(max_prob * data.repeat([time, 1]))
        spikes = spikes.view(time, *data.shape)
        return spikes


class PositionEncoder(AbstractEncoder):
    """
    Position coding.

    Implement Position coding.
    """

    def __init__(
        self,
        time: int,
        dt: Optional[float] = 1.0,
        device: Optional[str] = "cpu",
        **kwargs
    ) -> None:
        super().__init__(
            time=time,
            dt=dt,
            device=device,
            **kwargs
        )
        """
        TODO.

        Add other attributes if needed and fill the body accordingly.
        """

    def __call__(self, data: torch.Tensor) -> None:
        """
        TODO.

        Implement the computation for coding the data. Return resulting tensor.
        """
        pass


class PoissonEncoder(AbstractEncoder):
    """
    Poisson coding.

    Implement Poisson coding.
    """

    def __init__(
        self,
        time: int,
        dt: Optional[float] = 1.0,
        device: Optional[str] = "cpu",
        **kwargs
    ) -> None:
        """
        Constructor.

        :param time: Length of time for which to generate spike trains.
        :param dt: Time resolution of the spike trains.
        :param device: Device to use for computations.
        """
        super().__init__(
            time=time,
            dt=dt,
            device=device
        )

    def __call__(self, data: torch.Tensor) -> torch.Tensor:
        
        """
        :param data: Tensor of shape ``[n_1, ..., n_k]``.
        :return: Tensor of shape ``[time, n_1, ..., n_k]`` of Poisson-distributed spikes.
        """

        shape, size = data.shape, data.numel()
        data = data.flatten().to(self.device)
        time = int(self.time / self.dt)

        rate = torch.zeros(size, device=self.device)
        rate[data != 0] = 1 / data[data != 0] * (1000 / self.dt)

        dist = torch.distributions.Poisson(rate=rate, validate_args=False)
        intervals = dist.sample(sample_shape=torch.Size([time + 1]))
        intervals[:, data != 0] += (intervals[:, data != 0] == 0).float()

        times = torch.cumsum(intervals, dim=0).long()
        times[times >= time + 1] = 0

        spikes = torch.zeros(time + 1, size, device=self.device).byte()
        spikes[times, torch.arange(size)] = 1
        spikes = spikes[1:]

        return spikes.view(time, *shape)
    

class RankOrderEncoder(AbstractEncoder):
    """
    Implement Rank Order Encoder coding.
    """

    def __init__(
        self,
        time: int,
        dt: Optional[float] = 1.0,
        device: Optional[str] = "cpu",
        **kwargs
    ) -> None:
        super().__init__(
            time=time,
            dt=dt,
            device=device,
            **kwargs
        )
        
    def __call__(self, data: torch.Tensor) -> None:
        shape, size = data.shape, data.numel()
        data = data.flatten().to(self.device)
        time = int(self.time / self.dt)

        data /= data.max()
        times = torch.zeros(size)
        times[data != 0] = 1 / data[data != 0]
        times *= time / times.max() 
        times = torch.ceil(times).long()

        spikes = torch.zeros(time, size, device=self.device).byte()
        for i in range(size):
            if 0 < times[i] < time:
                spikes[times[i] - 1, i] = 1

        return spikes.reshape(time, *shape)<|MERGE_RESOLUTION|>--- conflicted
+++ resolved
@@ -63,7 +63,6 @@
         """
         pass
 
-<<<<<<< HEAD
 
 class NullEncoder(AbstractEncoder):
     """
@@ -137,9 +136,6 @@
         return data.repeat([time, 1])
 
 
-=======
-    
->>>>>>> 55cfc889
 class Time2FirstSpikeEncoder(AbstractEncoder):
     """
     Time-to-First-Spike coding.
@@ -160,19 +156,25 @@
             device=device,
             **kwargs
         )
-        """
-        TODO.
-
-        Add other attributes if needed and fill the body accordingly.
-        """
+        
 
     def __call__(self, data: torch.Tensor) -> None:
-        """
-        TODO.
-
-        Implement the computation for coding the data. Return resulting tensor.
-        """
-        pass
+        shape, size = data.shape, data.numel()
+        data = data.flatten().to(self.device)
+        time = int(self.time / self.dt)
+
+        data /= data.max()
+        times = torch.zeros(size)
+        times[data != 0] = 1 / data[data != 0]
+        times *= time / times.max() 
+        times = torch.ceil(times).long()
+
+        spikes = torch.zeros(time, size, device=self.device).byte()
+        for i in range(size):
+            if 0 < times[i] < time:
+                spikes[times[i] - 1, i] = 1
+
+        return spikes.reshape(time, *shape)
 
     
 class BernoulliEncoder(AbstractEncoder):
