--- conflicted
+++ resolved
@@ -724,10 +724,198 @@
         self.refrac_count = torch.zeros_like(self.v, device=self.refrac_count.device)
 
 
-<<<<<<< HEAD
 class BoostedLIFPopulation(NeuralPopulation):
     # Same as LIFNodes, faster: no rest, no reset, no lbound
-=======
+    """
+    Layer of Boosted Leaky Integrate and Fire neurons.
+
+    Implement Boosted LIF neural dynamics(Parameters of the model must be modifiable).\
+    Follow the template structure of NeuralPopulation class for consistency.
+    """
+
+    def __init__(
+        self,
+        n: Optional[int] = None,
+        shape: Optional[Iterable[int]] = None,
+        spike_trace: bool = False,
+        additive_spike_trace: bool = False,
+        tau_s: Union[float, torch.Tensor] = 10.0,
+        threshold: Union[float, torch.Tensor] = 40.0,
+        refrac_length: Union[float, torch.Tensor] = 5.0,
+        dt: float = 0.1,
+        lower_bound: float = None,
+        sum_input: bool = False,
+        trace_scale: Union[float, torch.Tensor] = 1.0,
+        is_inhibitory: bool = False,
+        tau_decay: Union[float, torch.Tensor] = 100.0,
+        learning: bool = True,
+        **kwargs
+    ) -> None:
+        """
+        Arguments
+        ---------
+        n : int, Optional
+            Number of neurons in the population.
+        shape : Iterable of int
+            Define the topology of neurons in the population.
+        spike_trace : bool, Optional
+            Specify whether to record spike traces. The default is False.
+        additive_spike_trace : bool, Optional
+            Specify whether to record spike traces additively. The default is False.
+        tau_s : float or torch.Tensor, Optional
+            Time constant of spike trace decay. The default is 10.0.
+        threshold : float or torch.Tensor, Optional
+            Threshold potential to spike. The default is 40.0v.
+        refrac_length : float or torch.Tensor, Optional
+            Neuron refractor interval length. The default is 5 time steps.
+        dt : float, Optional
+            Length of each time step.
+        lower_bound : float, Optional
+            Lower bound for neuron potential. The default is None.
+        trace_scale : float or torch.Tensor, Optional
+            The scaling factor of spike traces. The default is 1.0.
+        is_inhibitory : bool, Optional
+            Whether the neurons are inhibitory or excitatory. The default is False.
+        tau_decay: 
+            Time constant of neuron voltage decay. The default is 1.0.
+        learning : bool, Optional
+            Define the training mode. The default is True.
+        """
+        super().__init__(
+            n=n,
+            shape=shape,
+            spike_trace=spike_trace,
+            additive_spike_trace=additive_spike_trace,
+            tau_s=tau_s,
+            sum_input=sum_input,
+            trace_scale=trace_scale,
+            is_inhibitory=is_inhibitory,
+            learning=learning,
+        )
+
+        self.register_buffer("pot_threshold", torch.tensor(threshold, dtype=torch.float))
+        self.register_buffer("refrac_length", torch.tensor(refrac_length))
+        self.register_buffer("v", torch.FloatTensor()) # Neuron's potential
+        self.register_buffer("refrac_count", torch.FloatTensor()) # Refractor counter
+        self.register_buffer("tau_decay", torch.tensor(tau_decay, dtype=torch.float))  # Time constant of neuron voltage decay.
+        self.register_buffer("decay", torch.zeros(*self.shape))  # Set in compute_decays.
+        self.compute_decay(dt) # Compute decays and set time steps
+        self.reset_state_variables()
+        self.lower_bound = lower_bound
+
+
+    def forward(self, x: torch.Tensor) -> None:
+        """
+        Simulate one step of a neuron
+        Parameters
+        ----------
+        x : Tensor,
+            Input current.
+            
+        Returns
+        -------
+        None
+        """
+        self.compute_potential(x) # Compute new potential
+        
+        self.compute_spike() # Check if neuron is spiking
+        
+        self.refractory_and_reset() # Applies refractory and reset conditions
+        
+        super().forward(x)
+        
+
+    def compute_potential(self, x: torch.Tensor) -> None:
+        """
+        Compute new potential of neuron by given input tensor x and refrac_count
+        """
+                
+        # Compute new potential with decay voltages.
+        self.v *= self.decay
+
+        # Integrate inputs.
+        x.masked_fill_(self.refrac_count > 0, 0.0)
+
+        # interlaced
+        self.v += x 
+
+
+    def compute_spike(self) -> None:
+        """
+        Compute spike condition and make changes directly on spike tensor
+        """
+        # Check for spiking neuron
+        self.s = self.v >= self.pot_threshold
+
+
+    @abstractmethod
+    def refractory_and_reset(self) -> None:
+        """
+        In this function, three things will be done:
+            1 - decrease refrac_count by time step size
+            2 - Set refrac_count to refrac_length if spiking is occurred
+            3 - Set neuron potential to zero if spiking is occurred
+        """
+        super().refractory_and_reset()
+        
+        # Decrease refactor count by time step length
+        self.refrac_count -= self.dt
+        
+        # Set refrac_count equal to refrac_length if spiking is occurred.
+        self.refrac_count.masked_fill_(self.s, self.refrac_length)
+        
+        # Set potential of neuron to rest potential if spiking is occurred.
+        self.v.masked_fill_(self.s, 0)
+        
+
+    @abstractmethod
+    def compute_decay(self, dt: float) -> None:
+        """
+        Set the decays.
+
+        Parameters
+        ----------
+        dt : float,
+            Length of time steps.
+
+        Returns
+        -------
+        None
+
+        """
+        self.dt = dt
+        super().compute_decay()
+        self.decay = torch.exp(-self.dt / self.tau_decay)  # Neuron voltage decay (per timestep).
+
+
+
+    def reset_state_variables(self) -> None:
+        """
+        Reset all internal state variables.
+
+        Returns
+        -------
+        None
+
+        """
+        super().reset_state_variables()
+        self.v.fill_(0) # Reset neuron voltages
+        self.refrac_count.zero_() # Refractory period reset
+
+    def set_batch_size(self, batch_size: int) -> None:
+        """
+        Sets mini-batch size. Called when layer is added to a network.
+        
+        Parameters
+        ----------
+        batch_size: int,
+            Mini-batch size.
+        """
+        super().set_batch_size(batch_size=batch_size)
+        self.v = torch.zeros(batch_size, *self.shape, device=self.v.device)
+        self.refrac_count = torch.zeros_like(self.v, device=self.refrac_count.device)
+
+
 class AdaptiveLIFPopulation(NeuralPopulation):
     """
     Layer of Adaptive Leaky Integrate and Fire neurons.
@@ -907,199 +1095,6 @@
 
 
 class ELIFPopulation(NeuralPopulation):
->>>>>>> 862076d5
-    """
-    Layer of Boosted Leaky Integrate and Fire neurons.
-
-    Implement Boosted LIF neural dynamics(Parameters of the model must be modifiable).\
-    Follow the template structure of NeuralPopulation class for consistency.
-    """
-
-    def __init__(
-        self,
-        n: Optional[int] = None,
-        shape: Optional[Iterable[int]] = None,
-        spike_trace: bool = False,
-        additive_spike_trace: bool = False,
-        tau_s: Union[float, torch.Tensor] = 10.0,
-        threshold: Union[float, torch.Tensor] = 40.0,
-        refrac_length: Union[float, torch.Tensor] = 5.0,
-        dt: float = 0.1,
-        lower_bound: float = None,
-        sum_input: bool = False,
-        trace_scale: Union[float, torch.Tensor] = 1.0,
-        is_inhibitory: bool = False,
-        tau_decay: Union[float, torch.Tensor] = 100.0,
-        learning: bool = True,
-        **kwargs
-    ) -> None:
-        """
-        Arguments
-        ---------
-        n : int, Optional
-            Number of neurons in the population.
-        shape : Iterable of int
-            Define the topology of neurons in the population.
-        spike_trace : bool, Optional
-            Specify whether to record spike traces. The default is False.
-        additive_spike_trace : bool, Optional
-            Specify whether to record spike traces additively. The default is False.
-        tau_s : float or torch.Tensor, Optional
-            Time constant of spike trace decay. The default is 10.0.
-        threshold : float or torch.Tensor, Optional
-            Threshold potential to spike. The default is 40.0v.
-        refrac_length : float or torch.Tensor, Optional
-            Neuron refractor interval length. The default is 5 time steps.
-        dt : float, Optional
-            Length of each time step.
-        lower_bound : float, Optional
-            Lower bound for neuron potential. The default is None.
-        trace_scale : float or torch.Tensor, Optional
-            The scaling factor of spike traces. The default is 1.0.
-        is_inhibitory : bool, Optional
-            Whether the neurons are inhibitory or excitatory. The default is False.
-        tau_decay: 
-            Time constant of neuron voltage decay. The default is 1.0.
-        learning : bool, Optional
-            Define the training mode. The default is True.
-        """
-        super().__init__(
-            n=n,
-            shape=shape,
-            spike_trace=spike_trace,
-            additive_spike_trace=additive_spike_trace,
-            tau_s=tau_s,
-            sum_input=sum_input,
-            trace_scale=trace_scale,
-            is_inhibitory=is_inhibitory,
-            learning=learning,
-        )
-
-        self.register_buffer("pot_threshold", torch.tensor(threshold, dtype=torch.float))
-        self.register_buffer("refrac_length", torch.tensor(refrac_length))
-        self.register_buffer("v", torch.FloatTensor()) # Neuron's potential
-        self.register_buffer("refrac_count", torch.FloatTensor()) # Refractor counter
-        self.register_buffer("tau_decay", torch.tensor(tau_decay, dtype=torch.float))  # Time constant of neuron voltage decay.
-        self.register_buffer("decay", torch.zeros(*self.shape))  # Set in compute_decays.
-        self.compute_decay(dt) # Compute decays and set time steps
-        self.reset_state_variables()
-        self.lower_bound = lower_bound
-
-
-    def forward(self, x: torch.Tensor) -> None:
-        """
-        Simulate one step of a neuron
-        Parameters
-        ----------
-        x : Tensor,
-            Input current.
-            
-        Returns
-        -------
-        None
-        """
-        self.compute_potential(x) # Compute new potential
-        
-        self.compute_spike() # Check if neuron is spiking
-        
-        self.refractory_and_reset() # Applies refractory and reset conditions
-        
-        super().forward(x)
-        
-
-    def compute_potential(self, x: torch.Tensor) -> None:
-        """
-        Compute new potential of neuron by given input tensor x and refrac_count
-        """
-                
-        # Compute new potential with decay voltages.
-        self.v *= self.decay
-
-        # Integrate inputs.
-        x.masked_fill_(self.refrac_count > 0, 0.0)
-
-        # interlaced
-        self.v += x 
-
-
-    def compute_spike(self) -> None:
-        """
-        Compute spike condition and make changes directly on spike tensor
-        """
-        # Check for spiking neuron
-        self.s = self.v >= self.pot_threshold
-
-
-    @abstractmethod
-    def refractory_and_reset(self) -> None:
-        """
-        In this function, three things will be done:
-            1 - decrease refrac_count by time step size
-            2 - Set refrac_count to refrac_length if spiking is occurred
-            3 - Set neuron potential to zero if spiking is occurred
-        """
-        super().refractory_and_reset()
-        
-        # Decrease refactor count by time step length
-        self.refrac_count -= self.dt
-        
-        # Set refrac_count equal to refrac_length if spiking is occurred.
-        self.refrac_count.masked_fill_(self.s, self.refrac_length)
-        
-        # Set potential of neuron to rest potential if spiking is occurred.
-        self.v.masked_fill_(self.s, 0)
-        
-
-    @abstractmethod
-    def compute_decay(self, dt: float) -> None:
-        """
-        Set the decays.
-
-        Parameters
-        ----------
-        dt : float,
-            Length of time steps.
-
-        Returns
-        -------
-        None
-
-        """
-        self.dt = dt
-        super().compute_decay()
-        self.decay = torch.exp(-self.dt / self.tau_decay)  # Neuron voltage decay (per timestep).
-
-
-
-    def reset_state_variables(self) -> None:
-        """
-        Reset all internal state variables.
-
-        Returns
-        -------
-        None
-
-        """
-        super().reset_state_variables()
-        self.v.fill_(0) # Reset neuron voltages
-        self.refrac_count.zero_() # Refractory period reset
-
-    def set_batch_size(self, batch_size: int) -> None:
-        """
-        Sets mini-batch size. Called when layer is added to a network.
-        
-        Parameters
-        ----------
-        batch_size: int,
-            Mini-batch size.
-        """
-        super().set_batch_size(batch_size=batch_size)
-        self.v = torch.zeros(batch_size, *self.shape, device=self.v.device)
-        self.refrac_count = torch.zeros_like(self.v, device=self.refrac_count.device)
-
-
-
-class ELIFPopulation(NeuralPopulation):
     """
     Layer of Exponential Leaky Integrate and Fire neurons.
 
